--- conflicted
+++ resolved
@@ -1,13 +1,7 @@
 use proc_macro2::{Span, TokenStream};
 use quote::{ToTokens, TokenStreamExt};
-<<<<<<< HEAD
-use syn::punctuated::Punctuated;
-use syn::synom::Synom;
-use syn::{Field, FieldValue, Ident, Meta};
-=======
 use syn::{braced, Field, FieldValue, Ident, Meta, Token};
 use syn::parse::{Parse, ParseStream, Result};
->>>>>>> c9277ddc
 
 mod metadata;
 mod request;
@@ -29,11 +23,7 @@
             _ => return true,
         };
 
-<<<<<<< HEAD
-        if meta_list.ident == "serde" {
-=======
         if &meta_list.ident.to_string() == "serde" {
->>>>>>> c9277ddc
             return false;
         }
 
@@ -160,7 +150,6 @@
             }
         } else {
             TokenStream::new()
-<<<<<<< HEAD
         };
 
         let extract_request_query = if self.request.has_query_fields() {
@@ -176,8 +165,6 @@
             self.request.request_init_query_fields()
         } else {
             TokenStream::new()
-=======
->>>>>>> c9277ddc
         };
 
         let add_headers_to_request = if self.request.has_header_fields() {
@@ -190,7 +177,6 @@
             header_tokens
         } else {
             TokenStream::new()
-<<<<<<< HEAD
         };
 
         let extract_request_headers = if self.request.has_header_fields() {
@@ -209,12 +195,6 @@
 
         let create_http_request = if let Some(field) = self.request.newtype_body_field() {
             let field_name = field.ident.as_ref().expect("expected field to have an identifier");
-=======
-        };
-
-        let create_http_request = if let Some(field) = self.request.newtype_body_field() {
-            let field_name = field.ident.clone().expect("expected field to have an identifier");
->>>>>>> c9277ddc
 
             quote! {
                 let request_body = RequestBody(request.#field_name);
@@ -312,7 +292,6 @@
             self.response.init_fields()
         } else {
             TokenStream::new()
-<<<<<<< HEAD
         };
 
         let serialize_response_headers = self.response.apply_header_fields();
@@ -326,8 +305,6 @@
             quote! {
                 .body(::hyper::Body::from("{}".as_bytes().to_vec()))
             }
-=======
->>>>>>> c9277ddc
         };
 
         tokens.append_all(quote! {
