--- conflicted
+++ resolved
@@ -1,6 +1,5 @@
 # [unreleased]
 
-<<<<<<< HEAD
 Breaking changes:
 
 * Remove deprecated `EventType` enum
@@ -24,13 +23,12 @@
   * Add `RoomMessageEventContent::make_for_reply`
 * Stabilize support for event replacements (edits)
 * Add support for read receipts for threads (MSC3771 / Matrix 1.4)
-=======
+
 # 0.10.5
 
 Improvements:
 
 * Add support for `#[incoming_derive(!Debug)]` to the `Incoming` derive macro
->>>>>>> bc67b9aa
 
 # 0.10.4
 
